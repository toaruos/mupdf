#include "fitz.h"
#include "mupdf.h"

#define TILE

typedef struct pdf_material_s pdf_material;
typedef struct pdf_gstate_s pdf_gstate;
typedef struct pdf_csi_s pdf_csi;

enum
{
	PDF_FILL,
	PDF_STROKE,
};

enum
{
	PDF_MAT_NONE,
	PDF_MAT_COLOR,
	PDF_MAT_PATTERN,
	PDF_MAT_SHADE,
};

struct pdf_material_s
{
	int kind;
	fz_colorspace *colorspace;
	pdf_pattern *pattern;
	fz_shade *shade;
	float alpha;
	float v[32];
};

struct pdf_gstate_s
{
	fz_matrix ctm;
	int clip_depth;

	/* path stroking */
	fz_stroke_state stroke_state;

	/* materials */
	pdf_material stroke;
	pdf_material fill;

	/* text state */
	float char_space;
	float word_space;
	float scale;
	float leading;
	pdf_font_desc *font;
	float size;
	int render;
	float rise;

	/* transparency */
	int blendmode;
	pdf_xobject *softmask;
	fz_matrix softmask_ctm;
	float softmask_bc[FZ_MAX_COLORS];
	int luminosity;
};

struct pdf_csi_s
{
	fz_device *dev;
	pdf_xref *xref;

	/* usage mode for optional content groups */
	char *target; /* "View", "Print", "Export" */

	/* interpreter stack */
	fz_obj *obj;
	char name[256];
	unsigned char string[256];
	int string_len;
	float stack[32];
	int top;

	int xbalance;
	int in_text;

	/* path object state */
	fz_path *path;
	int clip;
	int clip_even_odd;

	/* text object state */
	fz_text *text;
	fz_matrix tlm;
	fz_matrix tm;
	int text_mode;
	int accumulate;

	/* graphics state */
	fz_matrix top_ctm;
	pdf_gstate gstate[64];
	int gtop;
};

static void pdf_run_buffer(pdf_csi *csi, fz_obj *rdb, fz_buffer *contents);
static void pdf_run_xobject(pdf_csi *csi, fz_obj *resources, pdf_xobject *xobj, fz_matrix transform);
static void pdf_show_pattern(pdf_csi *csi, pdf_pattern *pat, fz_rect area, int what);


static int
pdf_is_hidden_ocg(fz_context *ctx, fz_obj *xobj, char *target)
{
	char target_state[16];
	fz_obj *obj;

	fz_strlcpy(target_state, target, sizeof target_state);
	fz_strlcat(target_state, "State", sizeof target_state);

	obj = fz_dict_gets(xobj, "OC");
	obj = fz_dict_gets(obj, "OCGs");
	if (fz_is_array(obj))
		obj = fz_array_get(obj, 0);
	obj = fz_dict_gets(obj, "Usage");
	obj = fz_dict_gets(obj, target);
	obj = fz_dict_gets(obj, target_state);
	return !strcmp(fz_to_name(obj), "OFF");
}

/*
 * Emit graphics calls to device.
 */

static void
pdf_begin_group(pdf_csi *csi, fz_rect bbox)
{
	pdf_gstate *gstate = csi->gstate + csi->gtop;

	if (gstate->softmask)
	{
		pdf_xobject *softmask = gstate->softmask;
		fz_rect bbox = fz_transform_rect(gstate->softmask_ctm, softmask->bbox);
		fz_matrix save_ctm = gstate->ctm;

		gstate->softmask = NULL;
		gstate->ctm = gstate->softmask_ctm;

		fz_begin_mask(csi->dev, bbox, gstate->luminosity,
			softmask->colorspace, gstate->softmask_bc);
		pdf_run_xobject(csi, NULL, softmask, fz_identity);
		/* RJW: "cannot run softmask" */
		fz_end_mask(csi->dev);

		gstate->softmask = softmask;
		gstate->ctm = save_ctm;
	}

	if (gstate->blendmode)
		fz_begin_group(csi->dev, bbox, 1, 0, gstate->blendmode, 1);
}

static void
pdf_end_group(pdf_csi *csi)
{
	pdf_gstate *gstate = csi->gstate + csi->gtop;

	if (gstate->blendmode)
		fz_end_group(csi->dev);

	if (gstate->softmask)
		fz_pop_clip(csi->dev);
}

static void
pdf_show_shade(pdf_csi *csi, fz_shade *shd)
{
	pdf_gstate *gstate = csi->gstate + csi->gtop;
	fz_rect bbox;

	bbox = fz_bound_shade(shd, gstate->ctm);

	pdf_begin_group(csi, bbox);

	fz_fill_shade(csi->dev, shd, gstate->ctm, gstate->fill.alpha);

	pdf_end_group(csi);
}

static void
pdf_show_image(pdf_csi *csi, fz_pixmap *image)
{
	pdf_gstate *gstate = csi->gstate + csi->gtop;
	fz_rect bbox;

	bbox = fz_transform_rect(gstate->ctm, fz_unit_rect);

	if (image->mask)
	{
		/* apply blend group even though we skip the softmask */
		if (gstate->blendmode)
			fz_begin_group(csi->dev, bbox, 0, 0, gstate->blendmode, 1);
		fz_clip_image_mask(csi->dev, image->mask, &bbox, gstate->ctm);
	}
	else
		pdf_begin_group(csi, bbox);

	if (!image->colorspace)
	{

		switch (gstate->fill.kind)
		{
		case PDF_MAT_NONE:
			break;
		case PDF_MAT_COLOR:
			fz_fill_image_mask(csi->dev, image, gstate->ctm,
				gstate->fill.colorspace, gstate->fill.v, gstate->fill.alpha);
			break;
		case PDF_MAT_PATTERN:
			if (gstate->fill.pattern)
			{
				fz_clip_image_mask(csi->dev, image, &bbox, gstate->ctm);
				pdf_show_pattern(csi, gstate->fill.pattern, bbox, PDF_FILL);
				fz_pop_clip(csi->dev);
			}
			break;
		case PDF_MAT_SHADE:
			if (gstate->fill.shade)
			{
				fz_clip_image_mask(csi->dev, image, &bbox, gstate->ctm);
				fz_fill_shade(csi->dev, gstate->fill.shade, gstate->ctm, gstate->fill.alpha);
				fz_pop_clip(csi->dev);
			}
			break;
		}
	}
	else
	{
		fz_fill_image(csi->dev, image, gstate->ctm, gstate->fill.alpha);
	}

	if (image->mask)
	{
		fz_pop_clip(csi->dev);
		if (gstate->blendmode)
			fz_end_group(csi->dev);
	}
	else
		pdf_end_group(csi);
}

static void
pdf_show_path(pdf_csi *csi, int doclose, int dofill, int dostroke, int even_odd)
{
	fz_context *ctx = csi->dev->ctx;
	pdf_gstate *gstate = csi->gstate + csi->gtop;
	fz_path *path;
	fz_rect bbox;

	path = csi->path;
	csi->path = fz_new_path(ctx);

	if (doclose)
		fz_closepath(ctx, path);

	if (dostroke)
		bbox = fz_bound_path(path, &gstate->stroke_state, gstate->ctm);
	else
		bbox = fz_bound_path(path, NULL, gstate->ctm);

	if (dofill || dostroke)
		pdf_begin_group(csi, bbox);

	if (csi->clip)
	{
		gstate->clip_depth++;
		fz_clip_path(csi->dev, path, NULL, csi->clip_even_odd, gstate->ctm);
	}

	if (dofill)
	{
		switch (gstate->fill.kind)
		{
		case PDF_MAT_NONE:
			break;
		case PDF_MAT_COLOR:
			fz_fill_path(csi->dev, path, even_odd, gstate->ctm,
				gstate->fill.colorspace, gstate->fill.v, gstate->fill.alpha);
			break;
		case PDF_MAT_PATTERN:
			if (gstate->fill.pattern)
			{
				fz_clip_path(csi->dev, path, NULL, even_odd, gstate->ctm);
				pdf_show_pattern(csi, gstate->fill.pattern, bbox, PDF_FILL);
				fz_pop_clip(csi->dev);
			}
			break;
		case PDF_MAT_SHADE:
			if (gstate->fill.shade)
			{
				fz_clip_path(csi->dev, path, NULL, even_odd, gstate->ctm);
				fz_fill_shade(csi->dev, gstate->fill.shade, csi->top_ctm, gstate->fill.alpha);
				fz_pop_clip(csi->dev);
			}
			break;
		}
	}

	if (dostroke)
	{
		switch (gstate->stroke.kind)
		{
		case PDF_MAT_NONE:
			break;
		case PDF_MAT_COLOR:
			fz_stroke_path(csi->dev, path, &gstate->stroke_state, gstate->ctm,
				gstate->stroke.colorspace, gstate->stroke.v, gstate->stroke.alpha);
			break;
		case PDF_MAT_PATTERN:
			if (gstate->stroke.pattern)
			{
				fz_clip_stroke_path(csi->dev, path, &bbox, &gstate->stroke_state, gstate->ctm);
				pdf_show_pattern(csi, gstate->stroke.pattern, bbox, PDF_FILL);
				fz_pop_clip(csi->dev);
			}
			break;
		case PDF_MAT_SHADE:
			if (gstate->stroke.shade)
			{
				fz_clip_stroke_path(csi->dev, path, &bbox, &gstate->stroke_state, gstate->ctm);
				fz_fill_shade(csi->dev, gstate->stroke.shade, csi->top_ctm, gstate->stroke.alpha);
				fz_pop_clip(csi->dev);
			}
			break;
		}
	}

	if (dofill || dostroke)
		pdf_end_group(csi);

	fz_free_path(ctx, path);
}

/*
 * Assemble and emit text
 */

static void
pdf_flush_text(pdf_csi *csi)
{
	pdf_gstate *gstate = csi->gstate + csi->gtop;
	fz_text *text;
	int dofill = 0;
	int dostroke = 0;
	int doclip = 0;
	int doinvisible = 0;
	fz_rect bbox;
	fz_context *ctx = csi->dev->ctx;

	if (!csi->text)
		return;
	text = csi->text;
	csi->text = NULL;

	dofill = dostroke = doclip = doinvisible = 0;
	switch (csi->text_mode)
	{
	case 0: dofill = 1; break;
	case 1: dostroke = 1; break;
	case 2: dofill = dostroke = 1; break;
	case 3: doinvisible = 1; break;
	case 4: dofill = doclip = 1; break;
	case 5: dostroke = doclip = 1; break;
	case 6: dofill = dostroke = doclip = 1; break;
	case 7: doclip = 1; break;
	}

	bbox = fz_bound_text(text, gstate->ctm);

	pdf_begin_group(csi, bbox);

	if (doinvisible)
		fz_ignore_text(csi->dev, text, gstate->ctm);

	if (doclip)
	{
		if (csi->accumulate < 2)
			gstate->clip_depth++;
		fz_clip_text(csi->dev, text, gstate->ctm, csi->accumulate);
		csi->accumulate = 2;
	}

	if (dofill)
	{
		switch (gstate->fill.kind)
		{
		case PDF_MAT_NONE:
			break;
		case PDF_MAT_COLOR:
			fz_fill_text(csi->dev, text, gstate->ctm,
				gstate->fill.colorspace, gstate->fill.v, gstate->fill.alpha);
			break;
		case PDF_MAT_PATTERN:
			if (gstate->fill.pattern)
			{
				fz_clip_text(csi->dev, text, gstate->ctm, 0);
				pdf_show_pattern(csi, gstate->fill.pattern, bbox, PDF_FILL);
				fz_pop_clip(csi->dev);
			}
			break;
		case PDF_MAT_SHADE:
			if (gstate->fill.shade)
			{
				fz_clip_text(csi->dev, text, gstate->ctm, 0);
				fz_fill_shade(csi->dev, gstate->fill.shade, csi->top_ctm, gstate->fill.alpha);
				fz_pop_clip(csi->dev);
			}
			break;
		}
	}

	if (dostroke)
	{
		switch (gstate->stroke.kind)
		{
		case PDF_MAT_NONE:
			break;
		case PDF_MAT_COLOR:
			fz_stroke_text(csi->dev, text, &gstate->stroke_state, gstate->ctm,
				gstate->stroke.colorspace, gstate->stroke.v, gstate->stroke.alpha);
			break;
		case PDF_MAT_PATTERN:
			if (gstate->stroke.pattern)
			{
				fz_clip_stroke_text(csi->dev, text, &gstate->stroke_state, gstate->ctm);
				pdf_show_pattern(csi, gstate->stroke.pattern, bbox, PDF_FILL);
				fz_pop_clip(csi->dev);
			}
			break;
		case PDF_MAT_SHADE:
			if (gstate->stroke.shade)
			{
				fz_clip_stroke_text(csi->dev, text, &gstate->stroke_state, gstate->ctm);
				fz_fill_shade(csi->dev, gstate->stroke.shade, csi->top_ctm, gstate->stroke.alpha);
				fz_pop_clip(csi->dev);
			}
			break;
		}
	}

	pdf_end_group(csi);

	fz_free_text(ctx, text);
}

static void
pdf_show_char(pdf_csi *csi, int cid)
{
	fz_context *ctx = csi->dev->ctx;
	pdf_gstate *gstate = csi->gstate + csi->gtop;
	pdf_font_desc *fontdesc = gstate->font;
	fz_matrix tsm, trm;
	float w0, w1, tx, ty;
	pdf_hmtx h;
	pdf_vmtx v;
	int gid;
	int ucsbuf[8];
	int ucslen;
	int i;

	tsm.a = gstate->size * gstate->scale;
	tsm.b = 0;
	tsm.c = 0;
	tsm.d = gstate->size;
	tsm.e = 0;
	tsm.f = gstate->rise;

	ucslen = 0;
	if (fontdesc->to_unicode)
		ucslen = pdf_lookup_cmap_full(fontdesc->to_unicode, cid, ucsbuf);
	if (ucslen == 0 && cid < fontdesc->cid_to_ucs_len)
	{
		ucsbuf[0] = fontdesc->cid_to_ucs[cid];
		ucslen = 1;
	}
	if (ucslen == 0 || (ucslen == 1 && ucsbuf[0] == 0))
	{
		ucsbuf[0] = '?';
		ucslen = 1;
	}

	gid = pdf_font_cid_to_gid(fontdesc, cid);

	if (fontdesc->wmode == 1)
	{
		v = pdf_get_vmtx(fontdesc, cid);
		tsm.e -= v.x * gstate->size * 0.001f;
		tsm.f -= v.y * gstate->size * 0.001f;
	}

	trm = fz_concat(tsm, csi->tm);

	/* flush buffered text if face or matrix or rendermode has changed */
	if (!csi->text ||
		fontdesc->font != csi->text->font ||
		fontdesc->wmode != csi->text->wmode ||
		fabsf(trm.a - csi->text->trm.a) > FLT_EPSILON ||
		fabsf(trm.b - csi->text->trm.b) > FLT_EPSILON ||
		fabsf(trm.c - csi->text->trm.c) > FLT_EPSILON ||
		fabsf(trm.d - csi->text->trm.d) > FLT_EPSILON ||
		gstate->render != csi->text_mode)
	{
		pdf_flush_text(csi);

		csi->text = fz_new_text(ctx, fontdesc->font, trm, fontdesc->wmode);
		csi->text->trm.e = 0;
		csi->text->trm.f = 0;
		csi->text_mode = gstate->render;
	}

	/* add glyph to textobject */
	fz_add_text(ctx, csi->text, gid, ucsbuf[0], trm.e, trm.f);

	/* add filler glyphs for one-to-many unicode mapping */
	for (i = 1; i < ucslen; i++)
		fz_add_text(ctx, csi->text, -1, ucsbuf[i], trm.e, trm.f);

	if (fontdesc->wmode == 0)
	{
		h = pdf_get_hmtx(fontdesc, cid);
		w0 = h.w * 0.001f;
		tx = (w0 * gstate->size + gstate->char_space) * gstate->scale;
		csi->tm = fz_concat(fz_translate(tx, 0), csi->tm);
	}

	if (fontdesc->wmode == 1)
	{
		w1 = v.w * 0.001f;
		ty = w1 * gstate->size + gstate->char_space;
		csi->tm = fz_concat(fz_translate(0, ty), csi->tm);
	}
}

static void
pdf_show_space(pdf_csi *csi, float tadj)
{
	fz_context *ctx = csi->dev->ctx;
	pdf_gstate *gstate = csi->gstate + csi->gtop;
	pdf_font_desc *fontdesc = gstate->font;

	if (!fontdesc)
	{
		fz_warn(ctx, "cannot draw text since font and size not set");
		return;
	}

	if (fontdesc->wmode == 0)
		csi->tm = fz_concat(fz_translate(tadj * gstate->scale, 0), csi->tm);
	else
		csi->tm = fz_concat(fz_translate(0, tadj), csi->tm);
}

static void
pdf_show_string(pdf_csi *csi, unsigned char *buf, int len)
{
	fz_context *ctx = csi->dev->ctx;
	pdf_gstate *gstate = csi->gstate + csi->gtop;
	pdf_font_desc *fontdesc = gstate->font;
	unsigned char *end = buf + len;
	int cpt, cid;

	if (!fontdesc)
	{
		fz_warn(ctx, "cannot draw text since font and size not set");
		return;
	}

	while (buf < end)
	{
		buf = pdf_decode_cmap(fontdesc->encoding, buf, &cpt);
		cid = pdf_lookup_cmap(fontdesc->encoding, cpt);
		if (cid >= 0)
			pdf_show_char(csi, cid);
		else
			fz_warn(ctx, "cannot encode character with code point %#x", cpt);
		if (cpt == 32)
			pdf_show_space(csi, gstate->word_space);
	}
}

static void
pdf_show_text(pdf_csi *csi, fz_obj *text)
{
	pdf_gstate *gstate = csi->gstate + csi->gtop;
	int i;

	if (fz_is_array(text))
	{
		int n = fz_array_len(text);
		for (i = 0; i < n; i++)
		{
			fz_obj *item = fz_array_get(text, i);
			if (fz_is_string(item))
				pdf_show_string(csi, (unsigned char *)fz_to_str_buf(item), fz_to_str_len(item));
			else
				pdf_show_space(csi, - fz_to_real(item) * gstate->size * 0.001f);
		}
	}
	else if (fz_is_string(text))
	{
		pdf_show_string(csi, (unsigned char *)fz_to_str_buf(text), fz_to_str_len(text));
	}
}

/*
 * Interpreter and graphics state stack.
 */

static void
pdf_init_gstate(pdf_gstate *gs, fz_matrix ctm)
{
	gs->ctm = ctm;
	gs->clip_depth = 0;

	gs->stroke_state.start_cap = 0;
	gs->stroke_state.dash_cap = 0;
	gs->stroke_state.end_cap = 0;
	gs->stroke_state.linejoin = 0;
	gs->stroke_state.linewidth = 1;
	gs->stroke_state.miterlimit = 10;
	gs->stroke_state.dash_phase = 0;
	gs->stroke_state.dash_len = 0;
	memset(gs->stroke_state.dash_list, 0, sizeof(gs->stroke_state.dash_list));

	gs->stroke.kind = PDF_MAT_COLOR;
	gs->stroke.colorspace = fz_keep_colorspace(fz_device_gray);
	gs->stroke.v[0] = 0;
	gs->stroke.pattern = NULL;
	gs->stroke.shade = NULL;
	gs->stroke.alpha = 1;

	gs->fill.kind = PDF_MAT_COLOR;
	gs->fill.colorspace = fz_keep_colorspace(fz_device_gray);
	gs->fill.v[0] = 0;
	gs->fill.pattern = NULL;
	gs->fill.shade = NULL;
	gs->fill.alpha = 1;

	gs->char_space = 0;
	gs->word_space = 0;
	gs->scale = 1;
	gs->leading = 0;
	gs->font = NULL;
	gs->size = -1;
	gs->render = 0;
	gs->rise = 0;

	gs->blendmode = 0;
	gs->softmask = NULL;
	gs->softmask_ctm = fz_identity;
	gs->luminosity = 0;
}

static pdf_csi *
pdf_new_csi(pdf_xref *xref, fz_device *dev, fz_matrix ctm, char *target)
{
	pdf_csi *csi;

	csi = fz_malloc(dev->ctx, sizeof(pdf_csi));
	csi->xref = xref;
	csi->dev = dev;
	csi->target = target;

	csi->top = 0;
	csi->obj = NULL;
	csi->name[0] = 0;
	csi->string_len = 0;
	memset(csi->stack, 0, sizeof csi->stack);

	csi->xbalance = 0;
	csi->in_text = 0;

<<<<<<< HEAD
	csi->path = fz_new_path(dev->ctx);
=======
	csi->path = fz_new_path();
	csi->clip = 0;
	csi->clip_even_odd = 0;
>>>>>>> fd6def85

	csi->text = NULL;
	csi->tlm = fz_identity;
	csi->tm = fz_identity;
	csi->text_mode = 0;
	csi->accumulate = 1;

	csi->top_ctm = ctm;
	pdf_init_gstate(&csi->gstate[0], ctm);
	csi->gtop = 0;

	return csi;
}

static void
pdf_clear_stack(pdf_csi *csi)
{
	int i;

	if (csi->obj)
		fz_drop_obj(csi->obj);
	csi->obj = NULL;

	csi->name[0] = 0;
	csi->string_len = 0;
	for (i = 0; i < csi->top; i++)
		csi->stack[i] = 0;

	csi->top = 0;
}

static pdf_material *
pdf_keep_material(pdf_material *mat)
{
	if (mat->colorspace)
		fz_keep_colorspace(mat->colorspace);
	if (mat->pattern)
		pdf_keep_pattern(mat->pattern);
	if (mat->shade)
		fz_keep_shade(mat->shade);
	return mat;
}

static pdf_material *
pdf_drop_material(fz_context *ctx, pdf_material *mat)
{
	if (mat->colorspace)
		fz_drop_colorspace(ctx, mat->colorspace);
	if (mat->pattern)
		pdf_drop_pattern(ctx, mat->pattern);
	if (mat->shade)
		fz_drop_shade(ctx, mat->shade);
	return mat;
}

static void
pdf_gsave(pdf_csi *csi)
{
	fz_context *ctx = csi->dev->ctx;
	pdf_gstate *gs = csi->gstate + csi->gtop;

	if (csi->gtop == nelem(csi->gstate) - 1)
	{
		fz_warn(ctx, "gstate overflow in content stream");
		return;
	}

	memcpy(&csi->gstate[csi->gtop + 1], &csi->gstate[csi->gtop], sizeof(pdf_gstate));

	csi->gtop ++;

	pdf_keep_material(&gs->stroke);
	pdf_keep_material(&gs->fill);
	if (gs->font)
		pdf_keep_font(gs->font);
	if (gs->softmask)
		pdf_keep_xobject(gs->softmask);
}

static void
pdf_grestore(pdf_csi *csi)
{
	fz_context *ctx = csi->dev->ctx;
	pdf_gstate *gs = csi->gstate + csi->gtop;
	int clip_depth = gs->clip_depth;

	if (csi->gtop == 0)
	{
		fz_warn(ctx, "gstate underflow in content stream");
		return;
	}

	pdf_drop_material(ctx, &gs->stroke);
	pdf_drop_material(ctx, &gs->fill);
	if (gs->font)
		pdf_drop_font(ctx, gs->font);
	if (gs->softmask)
		pdf_drop_xobject(ctx, gs->softmask);

	csi->gtop --;

	gs = csi->gstate + csi->gtop;
	while (clip_depth > gs->clip_depth)
	{
		fz_pop_clip(csi->dev);
		clip_depth--;
	}
}

static void
pdf_free_csi(pdf_csi *csi)
{
	fz_context *ctx = csi->dev->ctx;

	while (csi->gtop)
		pdf_grestore(csi);

	pdf_drop_material(ctx, &csi->gstate[0].fill);
	pdf_drop_material(ctx, &csi->gstate[0].stroke);
	if (csi->gstate[0].font)
		pdf_drop_font(ctx, csi->gstate[0].font);
	if (csi->gstate[0].softmask)
		pdf_drop_xobject(ctx, csi->gstate[0].softmask);

	while (csi->gstate[0].clip_depth--)
		fz_pop_clip(csi->dev);

	if (csi->path) fz_free_path(ctx, csi->path);
	if (csi->text) fz_free_text(ctx, csi->text);

	pdf_clear_stack(csi);

	fz_free(ctx, csi);
}

/*
 * Material state
 */

static void
pdf_set_colorspace(pdf_csi *csi, int what, fz_colorspace *colorspace)
{
	fz_context *ctx = csi->dev->ctx;
	pdf_gstate *gs = csi->gstate + csi->gtop;
	pdf_material *mat;

	pdf_flush_text(csi);

	mat = what == PDF_FILL ? &gs->fill : &gs->stroke;

	fz_drop_colorspace(ctx, mat->colorspace);

	mat->kind = PDF_MAT_COLOR;
	mat->colorspace = fz_keep_colorspace(colorspace);

	mat->v[0] = 0;
	mat->v[1] = 0;
	mat->v[2] = 0;
	mat->v[3] = 1;
}

static void
pdf_set_color(pdf_csi *csi, int what, float *v)
{
	fz_context *ctx = csi->dev->ctx;
	pdf_gstate *gs = csi->gstate + csi->gtop;
	pdf_material *mat;
	int i;

	pdf_flush_text(csi);

	mat = what == PDF_FILL ? &gs->fill : &gs->stroke;

	switch (mat->kind)
	{
	case PDF_MAT_PATTERN:
	case PDF_MAT_COLOR:
		if (!strcmp(mat->colorspace->name, "Lab"))
		{
			mat->v[0] = v[0] / 100;
			mat->v[1] = (v[1] + 100) / 200;
			mat->v[2] = (v[2] + 100) / 200;
		}
		for (i = 0; i < mat->colorspace->n; i++)
			mat->v[i] = v[i];
		break;
	default:
		fz_warn(ctx, "color incompatible with material");
	}
}

static void
pdf_set_shade(pdf_csi *csi, int what, fz_shade *shade)
{
	fz_context *ctx = csi->dev->ctx;
	pdf_gstate *gs = csi->gstate + csi->gtop;
	pdf_material *mat;

	pdf_flush_text(csi);

	mat = what == PDF_FILL ? &gs->fill : &gs->stroke;

	if (mat->shade)
		fz_drop_shade(ctx, mat->shade);

	mat->kind = PDF_MAT_SHADE;
	mat->shade = fz_keep_shade(shade);
}

static void
pdf_set_pattern(pdf_csi *csi, int what, pdf_pattern *pat, float *v)
{
	fz_context *ctx = csi->dev->ctx;
	pdf_gstate *gs = csi->gstate + csi->gtop;
	pdf_material *mat;

	pdf_flush_text(csi);

	mat = what == PDF_FILL ? &gs->fill : &gs->stroke;

	if (mat->pattern)
		pdf_drop_pattern(ctx, mat->pattern);

	mat->kind = PDF_MAT_PATTERN;
	if (pat)
		mat->pattern = pdf_keep_pattern(pat);
	else
		mat->pattern = NULL;

	if (v)
		pdf_set_color(csi, what, v);
}

static void
pdf_unset_pattern(pdf_csi *csi, int what)
{
	fz_context *ctx = csi->dev->ctx;
	pdf_gstate *gs = csi->gstate + csi->gtop;
	pdf_material *mat;
	mat = what == PDF_FILL ? &gs->fill : &gs->stroke;
	if (mat->kind == PDF_MAT_PATTERN)
	{
		if (mat->pattern)
			pdf_drop_pattern(ctx, mat->pattern);
		mat->pattern = NULL;
		mat->kind = PDF_MAT_COLOR;
	}
}

/*
 * Patterns, XObjects and ExtGState
 */

static void
pdf_show_pattern(pdf_csi *csi, pdf_pattern *pat, fz_rect area, int what)
{
	fz_context *ctx = csi->dev->ctx;
	pdf_gstate *gstate;
	fz_matrix ptm, invptm;
	fz_matrix oldtopctm;
	int x0, y0, x1, y1;
	int oldtop;

	pdf_gsave(csi);
	gstate = csi->gstate + csi->gtop;

	if (pat->ismask)
	{
		pdf_unset_pattern(csi, PDF_FILL);
		pdf_unset_pattern(csi, PDF_STROKE);
		if (what == PDF_FILL)
		{
			pdf_drop_material(ctx, &gstate->stroke);
			pdf_keep_material(&gstate->fill);
			gstate->stroke = gstate->fill;
		}
		if (what == PDF_STROKE)
		{
			pdf_drop_material(ctx, &gstate->fill);
			pdf_keep_material(&gstate->stroke);
			gstate->fill = gstate->stroke;
		}
	}
	else
	{
		// TODO: unset only the current fill/stroke or both?
		pdf_unset_pattern(csi, what);
	}

	/* don't apply softmasks to objects in the pattern as well */
	if (gstate->softmask)
	{
		pdf_drop_xobject(ctx, gstate->softmask);
		gstate->softmask = NULL;
	}

	ptm = fz_concat(pat->matrix, csi->top_ctm);
	invptm = fz_invert_matrix(ptm);

	/* patterns are painted using the ctm in effect at the beginning of the content stream */
	/* get bbox of shape in pattern space for stamping */
	area = fz_transform_rect(invptm, area);
	x0 = floorf(area.x0 / pat->xstep);
	y0 = floorf(area.y0 / pat->ystep);
	x1 = ceilf(area.x1 / pat->xstep);
	y1 = ceilf(area.y1 / pat->ystep);

	oldtopctm = csi->top_ctm;
	oldtop = csi->gtop;

#ifdef TILE
	if ((x1 - x0) * (y1 - y0) > 1)
#else
	if (0)
#endif
	{
		fz_begin_tile(csi->dev, area, pat->bbox, pat->xstep, pat->ystep, ptm);
		gstate->ctm = ptm;
		csi->top_ctm = gstate->ctm;
		pdf_gsave(csi);
		pdf_run_buffer(csi, pat->resources, pat->contents);
		/* RJW: "cannot render pattern tile" */
		pdf_grestore(csi);
		while (oldtop < csi->gtop)
			pdf_grestore(csi);
		fz_end_tile(csi->dev);
	}
	else
	{
		int x, y;
		for (y = y0; y < y1; y++)
		{
			for (x = x0; x < x1; x++)
			{
				gstate->ctm = fz_concat(fz_translate(x * pat->xstep, y * pat->ystep), ptm);
				csi->top_ctm = gstate->ctm;
				pdf_gsave(csi);
				fz_try(ctx)
				{
					pdf_run_buffer(csi, pat->resources, pat->contents);
				}
				fz_catch(ctx)
				{
					pdf_grestore(csi);
					while (oldtop < csi->gtop)
						pdf_grestore(csi);
					csi->top_ctm = oldtopctm;
					fz_throw(ctx, "cannot render pattern tile");
				}
				pdf_grestore(csi);
				while (oldtop < csi->gtop)
					pdf_grestore(csi);
			}
		}
	}
	csi->top_ctm = oldtopctm;

	pdf_grestore(csi);
}

static void
pdf_run_xobject(pdf_csi *csi, fz_obj *resources, pdf_xobject *xobj, fz_matrix transform)
{
	fz_context *ctx = csi->dev->ctx;
	pdf_gstate *gstate;
	fz_matrix oldtopctm;
	int oldtop;
	int popmask;

	pdf_gsave(csi);

	gstate = csi->gstate + csi->gtop;
	oldtop = csi->gtop;
	popmask = 0;

	/* apply xobject's transform matrix */
	transform = fz_concat(xobj->matrix, transform);
	gstate->ctm = fz_concat(transform, gstate->ctm);

	/* apply soft mask, create transparency group and reset state */
	if (xobj->transparency)
	{
		if (gstate->softmask)
		{
			pdf_xobject *softmask = gstate->softmask;
			fz_rect bbox = fz_transform_rect(gstate->ctm, xobj->bbox);

			gstate->softmask = NULL;
			popmask = 1;

			fz_begin_mask(csi->dev, bbox, gstate->luminosity,
				softmask->colorspace, gstate->softmask_bc);
			pdf_run_xobject(csi, resources, softmask, fz_identity);
			/* RJW: "cannot run softmask" */
			fz_end_mask(csi->dev);

			pdf_drop_xobject(ctx, softmask);
		}

		fz_begin_group(csi->dev,
			fz_transform_rect(gstate->ctm, xobj->bbox),
			xobj->isolated, xobj->knockout, gstate->blendmode, gstate->fill.alpha);

		gstate->blendmode = 0;
		gstate->stroke.alpha = 1;
		gstate->fill.alpha = 1;
	}

	/* clip to the bounds */

<<<<<<< HEAD
	fz_moveto(ctx, csi->path, xobj->bbox.x0, xobj->bbox.y0);
	fz_lineto(ctx, csi->path, xobj->bbox.x1, xobj->bbox.y0);
	fz_lineto(ctx, csi->path, xobj->bbox.x1, xobj->bbox.y1);
	fz_lineto(ctx, csi->path, xobj->bbox.x0, xobj->bbox.y1);
	fz_closepath(ctx, csi->path);
	pdf_show_clip(csi, 0);
=======
	fz_moveto(csi->path, xobj->bbox.x0, xobj->bbox.y0);
	fz_lineto(csi->path, xobj->bbox.x1, xobj->bbox.y0);
	fz_lineto(csi->path, xobj->bbox.x1, xobj->bbox.y1);
	fz_lineto(csi->path, xobj->bbox.x0, xobj->bbox.y1);
	fz_closepath(csi->path);
	csi->clip = 1;
>>>>>>> fd6def85
	pdf_show_path(csi, 0, 0, 0, 0);

	/* run contents */

	oldtopctm = csi->top_ctm;
	csi->top_ctm = gstate->ctm;

	if (xobj->resources)
		resources = xobj->resources;

	pdf_run_buffer(csi, resources, xobj->contents);
	/* RJW: "cannot interpret XObject stream" */

	csi->top_ctm = oldtopctm;

	while (oldtop < csi->gtop)
		pdf_grestore(csi);

	pdf_grestore(csi);

	/* wrap up transparency stacks */

	if (xobj->transparency)
	{
		fz_end_group(csi->dev);
		if (popmask)
			fz_pop_clip(csi->dev);
	}
}

static void
pdf_run_extgstate(pdf_csi *csi, fz_obj *rdb, fz_obj *extgstate)
{
	fz_context *ctx = csi->dev->ctx;
	pdf_gstate *gstate = csi->gstate + csi->gtop;
	fz_colorspace *colorspace;
	int i, k, n;

	pdf_flush_text(csi);

	n = fz_dict_len(extgstate);
	for (i = 0; i < n; i++)
	{
		fz_obj *key = fz_dict_get_key(extgstate, i);
		fz_obj *val = fz_dict_get_val(extgstate, i);
		char *s = fz_to_name(key);

		if (!strcmp(s, "Font"))
		{
			if (fz_is_array(val) && fz_array_len(val) == 2)
			{
				fz_obj *font = fz_array_get(val, 0);

				if (gstate->font)
				{
					pdf_drop_font(ctx, gstate->font);
					gstate->font = NULL;
				}

				gstate->font = pdf_load_font(csi->xref, rdb, font);
				/* RJW: "cannot load font (%d %d R)", fz_to_num(font), fz_to_gen(font) */
				if (!gstate->font)
					fz_throw(ctx, "cannot find font in store");
				gstate->size = fz_to_real(fz_array_get(val, 1));
			}
			else
				fz_throw(ctx, "malformed /Font dictionary");
		}

		else if (!strcmp(s, "LC"))
		{
			gstate->stroke_state.start_cap = fz_to_int(val);
			gstate->stroke_state.dash_cap = fz_to_int(val);
			gstate->stroke_state.end_cap = fz_to_int(val);
		}
		else if (!strcmp(s, "LW"))
			gstate->stroke_state.linewidth = fz_to_real(val);
		else if (!strcmp(s, "LJ"))
			gstate->stroke_state.linejoin = fz_to_int(val);
		else if (!strcmp(s, "ML"))
			gstate->stroke_state.miterlimit = fz_to_real(val);

		else if (!strcmp(s, "D"))
		{
			if (fz_is_array(val) && fz_array_len(val) == 2)
			{
				fz_obj *dashes = fz_array_get(val, 0);
				gstate->stroke_state.dash_len = MAX(fz_array_len(dashes), 32);
				for (k = 0; k < gstate->stroke_state.dash_len; k++)
					gstate->stroke_state.dash_list[k] = fz_to_real(fz_array_get(dashes, k));
				gstate->stroke_state.dash_phase = fz_to_real(fz_array_get(val, 1));
			}
			else
				fz_throw(ctx, "malformed /D");
		}

		else if (!strcmp(s, "CA"))
			gstate->stroke.alpha = fz_to_real(val);

		else if (!strcmp(s, "ca"))
			gstate->fill.alpha = fz_to_real(val);

		else if (!strcmp(s, "BM"))
		{
			if (fz_is_array(val))
				val = fz_array_get(val, 0);
			gstate->blendmode = fz_find_blendmode(fz_to_name(val));
		}

		else if (!strcmp(s, "SMask"))
		{
			if (fz_is_dict(val))
			{
				pdf_xobject *xobj;
				fz_obj *group, *luminosity, *bc;

				if (gstate->softmask)
				{
					pdf_drop_xobject(ctx, gstate->softmask);
					gstate->softmask = NULL;
				}

				group = fz_dict_gets(val, "G");
				if (!group)
					fz_throw(ctx, "cannot load softmask xobject (%d %d R)", fz_to_num(val), fz_to_gen(val));
				xobj = pdf_load_xobject(csi->xref, group);
				/* RJW: "cannot load xobject (%d %d R)", fz_to_num(val), fz_to_gen(val) */

				colorspace = xobj->colorspace;
				if (!colorspace)
					colorspace = fz_device_gray;

				gstate->softmask_ctm = fz_concat(xobj->matrix, gstate->ctm);
				gstate->softmask = xobj;
				for (k = 0; k < colorspace->n; k++)
					gstate->softmask_bc[k] = 0;

				bc = fz_dict_gets(val, "BC");
				if (fz_is_array(bc))
				{
					for (k = 0; k < colorspace->n; k++)
						gstate->softmask_bc[k] = fz_to_real(fz_array_get(bc, k));
				}

				luminosity = fz_dict_gets(val, "S");
				if (fz_is_name(luminosity) && !strcmp(fz_to_name(luminosity), "Luminosity"))
					gstate->luminosity = 1;
				else
					gstate->luminosity = 0;
			}
			else if (fz_is_name(val) && !strcmp(fz_to_name(val), "None"))
			{
				if (gstate->softmask)
				{
					pdf_drop_xobject(ctx, gstate->softmask);
					gstate->softmask = NULL;
				}
			}
		}

		else if (!strcmp(s, "TR"))
		{
			if (fz_is_name(val) && strcmp(fz_to_name(val), "Identity"))
				fz_warn(ctx, "ignoring transfer function");
		}
	}
}

/*
 * Operators
 */

static void pdf_run_BDC(pdf_csi *csi)
{
}

static void pdf_run_BI(pdf_csi *csi, fz_obj *rdb, fz_stream *file)
{
	fz_context *ctx = csi->dev->ctx;
	int ch;
	char *buf = csi->xref->scratch;
	int buflen = sizeof(csi->xref->scratch);
	fz_pixmap *img;
	fz_obj *obj;

	obj = pdf_parse_dict(csi->xref, file, buf, buflen);
	/* RJW: "cannot parse inline image dictionary" */

	/* read whitespace after ID keyword */
	ch = fz_read_byte(file);
	if (ch == '\r')
		if (fz_peek_byte(file) == '\n')
			fz_read_byte(file);

	img = pdf_load_inline_image(csi->xref, rdb, obj, file);
	fz_drop_obj(obj);
	/* RJW: "cannot load inline image" */

	pdf_show_image(csi, img);

	fz_drop_pixmap(ctx, img);

	/* find EI */
	ch = fz_read_byte(file);
	while (ch != 'E' && ch != EOF)
		ch = fz_read_byte(file);
	ch = fz_read_byte(file);
	if (ch != 'I')
		fz_throw(ctx, "syntax error after inline image");
}

static void pdf_run_B(pdf_csi *csi)
{
	pdf_show_path(csi, 0, 1, 1, 0);
}

static void pdf_run_BMC(pdf_csi *csi)
{
}

static void pdf_run_BT(pdf_csi *csi)
{
	csi->in_text = 1;
	csi->tm = fz_identity;
	csi->tlm = fz_identity;
}

static void pdf_run_BX(pdf_csi *csi)
{
	csi->xbalance ++;
}

static void pdf_run_Bstar(pdf_csi *csi)
{
	pdf_show_path(csi, 0, 1, 1, 1);
}

static void pdf_run_cs_imp(pdf_csi *csi, fz_obj *rdb, int what)
{
	fz_context *ctx = csi->dev->ctx;
	fz_colorspace *colorspace;
	fz_obj *obj, *dict;

	if (!strcmp(csi->name, "Pattern"))
	{
		pdf_set_pattern(csi, what, NULL, NULL);
	}
	else
	{
		if (!strcmp(csi->name, "DeviceGray"))
			colorspace = fz_keep_colorspace(fz_device_gray);
		else if (!strcmp(csi->name, "DeviceRGB"))
			colorspace = fz_keep_colorspace(fz_device_rgb);
		else if (!strcmp(csi->name, "DeviceCMYK"))
			colorspace = fz_keep_colorspace(fz_device_cmyk);
		else
		{
			dict = fz_dict_gets(rdb, "ColorSpace");
			if (!dict)
				fz_throw(ctx, "cannot find ColorSpace dictionary");
			obj = fz_dict_gets(dict, csi->name);
			if (!obj)
				fz_throw(ctx, "cannot find colorspace resource '%s'", csi->name);
			colorspace = pdf_load_colorspace(csi->xref, obj);
			/* RJW: "cannot load colorspace (%d 0 R)", fz_to_num(obj) */
		}

		pdf_set_colorspace(csi, what, colorspace);

		fz_drop_colorspace(ctx, colorspace);
	}
}

static void pdf_run_CS(pdf_csi *csi, fz_obj *rdb)
{
	pdf_run_cs_imp(csi, rdb, PDF_STROKE);
	/* RJW: "cannot set colorspace" */
}

static void pdf_run_cs(pdf_csi *csi, fz_obj *rdb)
{
	pdf_run_cs_imp(csi, rdb, PDF_FILL);
	/* RJW: "cannot set colorspace" */
}

static void pdf_run_DP(pdf_csi *csi)
{
}

static void pdf_run_Do(pdf_csi *csi, fz_obj *rdb)
{
	fz_context *ctx = csi->dev->ctx;
	fz_obj *dict;
	fz_obj *obj;
	fz_obj *subtype;

	dict = fz_dict_gets(rdb, "XObject");
	if (!dict)
		fz_throw(ctx, "cannot find XObject dictionary when looking for: '%s'", csi->name);

	obj = fz_dict_gets(dict, csi->name);
	if (!obj)
		fz_throw(ctx, "cannot find xobject resource: '%s'", csi->name);

	subtype = fz_dict_gets(obj, "Subtype");
	if (!fz_is_name(subtype))
		fz_throw(ctx, "no XObject subtype specified");

	if (pdf_is_hidden_ocg(ctx, obj, csi->target))
		return;

	if (!strcmp(fz_to_name(subtype), "Form") && fz_dict_gets(obj, "Subtype2"))
		subtype = fz_dict_gets(obj, "Subtype2");

	if (!strcmp(fz_to_name(subtype), "Form"))
	{
		pdf_xobject *xobj;

		xobj = pdf_load_xobject(csi->xref, obj);
		/* RJW: "cannot load xobject (%d %d R)", fz_to_num(obj), fz_to_gen(obj) */

		/* Inherit parent resources, in case this one was empty XXX check where it's loaded */
		if (!xobj->resources)
			xobj->resources = fz_keep_obj(rdb);

		pdf_run_xobject(csi, xobj->resources, xobj, fz_identity);
		/* RJW: "cannot draw xobject (%d %d R)", fz_to_num(obj), fz_to_gen(obj) */

		pdf_drop_xobject(ctx, xobj);
	}

	else if (!strcmp(fz_to_name(subtype), "Image"))
	{
		if ((csi->dev->hints & FZ_IGNORE_IMAGE) == 0)
		{
			fz_pixmap *img;
			img = pdf_load_image(csi->xref, obj);
			/* RJW: "cannot load image (%d %d R)", fz_to_num(obj), fz_to_gen(obj) */
			pdf_show_image(csi, img);
			fz_drop_pixmap(ctx, img);
		}
	}

	else if (!strcmp(fz_to_name(subtype), "PS"))
	{
		fz_warn(ctx, "ignoring XObject with subtype PS");
	}

	else
	{
		fz_throw(ctx, "unknown XObject subtype: '%s'", fz_to_name(subtype));
	}
}

static void pdf_run_EMC(pdf_csi *csi)
{
}

static void pdf_run_ET(pdf_csi *csi)
{
	pdf_flush_text(csi);
	csi->accumulate = 1;
	csi->in_text = 0;
}

static void pdf_run_EX(pdf_csi *csi)
{
	csi->xbalance --;
}

static void pdf_run_F(pdf_csi *csi)
{
	pdf_show_path(csi, 0, 1, 0, 0);
}

static void pdf_run_G(pdf_csi *csi)
{
	pdf_set_colorspace(csi, PDF_STROKE, fz_device_gray);
	pdf_set_color(csi, PDF_STROKE, csi->stack);
}

static void pdf_run_J(pdf_csi *csi)
{
	pdf_gstate *gstate = csi->gstate + csi->gtop;
	gstate->stroke_state.start_cap = csi->stack[0];
	gstate->stroke_state.dash_cap = csi->stack[0];
	gstate->stroke_state.end_cap = csi->stack[0];
}

static void pdf_run_K(pdf_csi *csi)
{
	pdf_set_colorspace(csi, PDF_STROKE, fz_device_cmyk);
	pdf_set_color(csi, PDF_STROKE, csi->stack);
}

static void pdf_run_M(pdf_csi *csi)
{
	pdf_gstate *gstate = csi->gstate + csi->gtop;
	gstate->stroke_state.miterlimit = csi->stack[0];
}

static void pdf_run_MP(pdf_csi *csi)
{
}

static void pdf_run_Q(pdf_csi *csi)
{
	pdf_grestore(csi);
}

static void pdf_run_RG(pdf_csi *csi)
{
	pdf_set_colorspace(csi, PDF_STROKE, fz_device_rgb);
	pdf_set_color(csi, PDF_STROKE, csi->stack);
}

static void pdf_run_S(pdf_csi *csi)
{
	pdf_show_path(csi, 0, 0, 1, 0);
}

static void pdf_run_SC_imp(pdf_csi *csi, fz_obj *rdb, int what, pdf_material *mat)
{
	fz_context *ctx = csi->dev->ctx;
	fz_obj *patterntype;
	fz_obj *dict;
	fz_obj *obj;
	int kind;

	kind = mat->kind;
	if (csi->name[0])
		kind = PDF_MAT_PATTERN;

	switch (kind)
	{
	case PDF_MAT_NONE:
		fz_throw(ctx, "cannot set color in mask objects");

	case PDF_MAT_COLOR:
		pdf_set_color(csi, what, csi->stack);
		break;

	case PDF_MAT_PATTERN:
		dict = fz_dict_gets(rdb, "Pattern");
		if (!dict)
			fz_throw(ctx, "cannot find Pattern dictionary");

		obj = fz_dict_gets(dict, csi->name);
		if (!obj)
			fz_throw(ctx, "cannot find pattern resource '%s'", csi->name);

		patterntype = fz_dict_gets(obj, "PatternType");

		if (fz_to_int(patterntype) == 1)
		{
			pdf_pattern *pat;
			pat = pdf_load_pattern(csi->xref, obj);
			/* RJW: "cannot load pattern (%d 0 R)", fz_to_num(obj) */
			pdf_set_pattern(csi, what, pat, csi->top > 0 ? csi->stack : NULL);
			pdf_drop_pattern(ctx, pat);
		}
		else if (fz_to_int(patterntype) == 2)
		{
			fz_shade *shd;
			shd = pdf_load_shading(csi->xref, obj);
			/* RJW: "cannot load shading (%d 0 R)", fz_to_num(obj) */
			pdf_set_shade(csi, what, shd);
			fz_drop_shade(ctx, shd);
		}
		else
		{
			fz_throw(ctx, "unknown pattern type: %d", fz_to_int(patterntype));
		}
		break;

	case PDF_MAT_SHADE:
		fz_throw(ctx, "cannot set color in shade objects");
	}
}

static void pdf_run_SC(pdf_csi *csi, fz_obj *rdb)
{
	pdf_gstate *gstate = csi->gstate + csi->gtop;
	pdf_run_SC_imp(csi, rdb, PDF_STROKE, &gstate->stroke);
	/* RJW: "cannot set color and colorspace" */
}

static void pdf_run_sc(pdf_csi *csi, fz_obj *rdb)
{
	pdf_gstate *gstate = csi->gstate + csi->gtop;
	pdf_run_SC_imp(csi, rdb, PDF_FILL, &gstate->fill);
	/* RJW: "cannot set color and colorspace" */
}

static void pdf_run_Tc(pdf_csi *csi)
{
	pdf_gstate *gstate = csi->gstate + csi->gtop;
	gstate->char_space = csi->stack[0];
}

static void pdf_run_Tw(pdf_csi *csi)
{
	pdf_gstate *gstate = csi->gstate + csi->gtop;
	gstate->word_space = csi->stack[0];
}

static void pdf_run_Tz(pdf_csi *csi)
{
	pdf_gstate *gstate = csi->gstate + csi->gtop;
	float a = csi->stack[0] / 100;
	pdf_flush_text(csi);
	gstate->scale = a;
}

static void pdf_run_TL(pdf_csi *csi)
{
	pdf_gstate *gstate = csi->gstate + csi->gtop;
	gstate->leading = csi->stack[0];
}

static void pdf_run_Tf(pdf_csi *csi, fz_obj *rdb)
{
	fz_context *ctx = csi->dev->ctx;
	pdf_gstate *gstate = csi->gstate + csi->gtop;
	fz_obj *dict;
	fz_obj *obj;

	gstate->size = csi->stack[0];
	if (gstate->font)
		pdf_drop_font(ctx, gstate->font);
	gstate->font = NULL;

	dict = fz_dict_gets(rdb, "Font");
	if (!dict)
		fz_throw(ctx, "cannot find Font dictionary");

	obj = fz_dict_gets(dict, csi->name);
	if (!obj)
		fz_throw(ctx, "cannot find font resource: '%s'", csi->name);

	gstate->font = pdf_load_font(csi->xref, rdb, obj);
	/* RJW: "cannot load font (%d 0 R)", fz_to_num(obj) */
}

static void pdf_run_Tr(pdf_csi *csi)
{
	pdf_gstate *gstate = csi->gstate + csi->gtop;
	gstate->render = csi->stack[0];
}

static void pdf_run_Ts(pdf_csi *csi)
{
	pdf_gstate *gstate = csi->gstate + csi->gtop;
	gstate->rise = csi->stack[0];
}

static void pdf_run_Td(pdf_csi *csi)
{
	fz_matrix m = fz_translate(csi->stack[0], csi->stack[1]);
	csi->tlm = fz_concat(m, csi->tlm);
	csi->tm = csi->tlm;
}

static void pdf_run_TD(pdf_csi *csi)
{
	pdf_gstate *gstate = csi->gstate + csi->gtop;
	fz_matrix m;

	gstate->leading = -csi->stack[1];
	m = fz_translate(csi->stack[0], csi->stack[1]);
	csi->tlm = fz_concat(m, csi->tlm);
	csi->tm = csi->tlm;
}

static void pdf_run_Tm(pdf_csi *csi)
{
	csi->tm.a = csi->stack[0];
	csi->tm.b = csi->stack[1];
	csi->tm.c = csi->stack[2];
	csi->tm.d = csi->stack[3];
	csi->tm.e = csi->stack[4];
	csi->tm.f = csi->stack[5];
	csi->tlm = csi->tm;
}

static void pdf_run_Tstar(pdf_csi *csi)
{
	pdf_gstate *gstate = csi->gstate + csi->gtop;
	fz_matrix m = fz_translate(0, -gstate->leading);
	csi->tlm = fz_concat(m, csi->tlm);
	csi->tm = csi->tlm;
}

static void pdf_run_Tj(pdf_csi *csi)
{
	if (csi->string_len)
		pdf_show_string(csi, csi->string, csi->string_len);
	else
		pdf_show_text(csi, csi->obj);
}

static void pdf_run_TJ(pdf_csi *csi)
{
	if (csi->string_len)
		pdf_show_string(csi, csi->string, csi->string_len);
	else
		pdf_show_text(csi, csi->obj);
}

static void pdf_run_W(pdf_csi *csi)
{
	csi->clip = 1;
	csi->clip_even_odd = 0;
}

static void pdf_run_Wstar(pdf_csi *csi)
{
	csi->clip = 1;
	csi->clip_even_odd = 1;
}

static void pdf_run_b(pdf_csi *csi)
{
	pdf_show_path(csi, 1, 1, 1, 0);
}

static void pdf_run_bstar(pdf_csi *csi)
{
	pdf_show_path(csi, 1, 1, 1, 1);
}

static void pdf_run_c(pdf_csi *csi)
{
	float a, b, c, d, e, f;
	a = csi->stack[0];
	b = csi->stack[1];
	c = csi->stack[2];
	d = csi->stack[3];
	e = csi->stack[4];
	f = csi->stack[5];
	fz_curveto(csi->dev->ctx, csi->path, a, b, c, d, e, f);
}

static void pdf_run_cm(pdf_csi *csi)
{
	pdf_gstate *gstate = csi->gstate + csi->gtop;
	fz_matrix m;

	m.a = csi->stack[0];
	m.b = csi->stack[1];
	m.c = csi->stack[2];
	m.d = csi->stack[3];
	m.e = csi->stack[4];
	m.f = csi->stack[5];

	gstate->ctm = fz_concat(m, gstate->ctm);
}

static void pdf_run_d(pdf_csi *csi)
{
	pdf_gstate *gstate = csi->gstate + csi->gtop;
	fz_obj *array;
	int i;

	array = csi->obj;
	gstate->stroke_state.dash_len = MIN(fz_array_len(array), nelem(gstate->stroke_state.dash_list));
	for (i = 0; i < gstate->stroke_state.dash_len; i++)
		gstate->stroke_state.dash_list[i] = fz_to_real(fz_array_get(array, i));
	gstate->stroke_state.dash_phase = csi->stack[0];
}

static void pdf_run_d0(pdf_csi *csi)
{
	csi->dev->flags |= FZ_CHARPROC_COLOR;
}

static void pdf_run_d1(pdf_csi *csi)
{
	csi->dev->flags |= FZ_CHARPROC_MASK;
}

static void pdf_run_f(pdf_csi *csi)
{
	pdf_show_path(csi, 0, 1, 0, 0);
}

static void pdf_run_fstar(pdf_csi *csi)
{
	pdf_show_path(csi, 0, 1, 0, 1);
}

static void pdf_run_g(pdf_csi *csi)
{
	pdf_set_colorspace(csi, PDF_FILL, fz_device_gray);
	pdf_set_color(csi, PDF_FILL, csi->stack);
}

static void pdf_run_gs(pdf_csi *csi, fz_obj *rdb)
{
	fz_obj *dict;
	fz_obj *obj;
	fz_context *ctx = csi->dev->ctx;

	dict = fz_dict_gets(rdb, "ExtGState");
	if (!dict)
		fz_throw(ctx, "cannot find ExtGState dictionary");

	obj = fz_dict_gets(dict, csi->name);
	if (!obj)
		fz_throw(ctx, "cannot find extgstate resource '%s'", csi->name);

	pdf_run_extgstate(csi, rdb, obj);
	/* RJW: "cannot set ExtGState (%d 0 R)", fz_to_num(obj) */
}

static void pdf_run_h(pdf_csi *csi)
{
	fz_closepath(csi->dev->ctx, csi->path);
}

static void pdf_run_i(pdf_csi *csi)
{
}

static void pdf_run_j(pdf_csi *csi)
{
	pdf_gstate *gstate = csi->gstate + csi->gtop;
	gstate->stroke_state.linejoin = csi->stack[0];
}

static void pdf_run_k(pdf_csi *csi)
{
	pdf_set_colorspace(csi, PDF_FILL, fz_device_cmyk);
	pdf_set_color(csi, PDF_FILL, csi->stack);
}

static void pdf_run_l(pdf_csi *csi)
{
	float a, b;
	a = csi->stack[0];
	b = csi->stack[1];
	fz_lineto(csi->dev->ctx, csi->path, a, b);
}

static void pdf_run_m(pdf_csi *csi)
{
	float a, b;
	a = csi->stack[0];
	b = csi->stack[1];
	fz_moveto(csi->dev->ctx, csi->path, a, b);
}

static void pdf_run_n(pdf_csi *csi)
{
	pdf_show_path(csi, 0, 0, 0, 0);
}

static void pdf_run_q(pdf_csi *csi)
{
	pdf_gsave(csi);
}

static void pdf_run_re(pdf_csi *csi)
{
	fz_context *ctx = csi->dev->ctx;
	float x, y, w, h;

	x = csi->stack[0];
	y = csi->stack[1];
	w = csi->stack[2];
	h = csi->stack[3];

	fz_moveto(ctx, csi->path, x, y);
	fz_lineto(ctx, csi->path, x + w, y);
	fz_lineto(ctx, csi->path, x + w, y + h);
	fz_lineto(ctx, csi->path, x, y + h);
	fz_closepath(ctx, csi->path);
}

static void pdf_run_rg(pdf_csi *csi)
{
	pdf_set_colorspace(csi, PDF_FILL, fz_device_rgb);
	pdf_set_color(csi, PDF_FILL, csi->stack);
}

static void pdf_run_ri(pdf_csi *csi)
{
}

static void pdf_run(pdf_csi *csi)
{
	pdf_show_path(csi, 1, 0, 1, 0);
}

static void pdf_run_sh(pdf_csi *csi, fz_obj *rdb)
{
	fz_context *ctx = csi->dev->ctx;
	fz_obj *dict;
	fz_obj *obj;
	fz_shade *shd;

	dict = fz_dict_gets(rdb, "Shading");
	if (!dict)
		fz_throw(ctx, "cannot find shading dictionary");

	obj = fz_dict_gets(dict, csi->name);
	if (!obj)
		fz_throw(ctx, "cannot find shading resource: '%s'", csi->name);

	if ((csi->dev->hints & FZ_IGNORE_SHADE) == 0)
	{
		shd = pdf_load_shading(csi->xref, obj);
		/* RJW: "cannot load shading (%d %d R)", fz_to_num(obj), fz_to_gen(obj) */
		pdf_show_shade(csi, shd);
		fz_drop_shade(ctx, shd);
	}
}

static void pdf_run_v(pdf_csi *csi)
{
	float a, b, c, d;
	a = csi->stack[0];
	b = csi->stack[1];
	c = csi->stack[2];
	d = csi->stack[3];
	fz_curvetov(csi->dev->ctx, csi->path, a, b, c, d);
}

static void pdf_run_w(pdf_csi *csi)
{
	pdf_gstate *gstate = csi->gstate + csi->gtop;
	pdf_flush_text(csi); /* linewidth affects stroked text rendering mode */
	gstate->stroke_state.linewidth = csi->stack[0];
}

static void pdf_run_y(pdf_csi *csi)
{
	float a, b, c, d;
	a = csi->stack[0];
	b = csi->stack[1];
	c = csi->stack[2];
	d = csi->stack[3];
	fz_curvetoy(csi->dev->ctx, csi->path, a, b, c, d);
}

static void pdf_run_squote(pdf_csi *csi)
{
	fz_matrix m;
	pdf_gstate *gstate = csi->gstate + csi->gtop;

	m = fz_translate(0, -gstate->leading);
	csi->tlm = fz_concat(m, csi->tlm);
	csi->tm = csi->tlm;

	if (csi->string_len)
		pdf_show_string(csi, csi->string, csi->string_len);
	else
		pdf_show_text(csi, csi->obj);
}

static void pdf_run_dquote(pdf_csi *csi)
{
	fz_matrix m;
	pdf_gstate *gstate = csi->gstate + csi->gtop;

	gstate->word_space = csi->stack[0];
	gstate->char_space = csi->stack[1];

	m = fz_translate(0, -gstate->leading);
	csi->tlm = fz_concat(m, csi->tlm);
	csi->tm = csi->tlm;

	if (csi->string_len)
		pdf_show_string(csi, csi->string, csi->string_len);
	else
		pdf_show_text(csi, csi->obj);
}

#define A(a) (a)
#define B(a,b) (a | b << 8)
#define C(a,b,c) (a | b << 8 | c << 16)

static void
pdf_run_keyword(pdf_csi *csi, fz_obj *rdb, fz_stream *file, char *buf)
{
	fz_context *ctx = csi->dev->ctx;
	int key;

	key = buf[0];
	if (buf[1])
	{
		key |= buf[1] << 8;
		if (buf[2])
		{
			key |= buf[2] << 16;
			if (buf[3])
				key = 0;
		}
	}

	switch (key)
	{
	case A('"'): pdf_run_dquote(csi); break;
	case A('\''): pdf_run_squote(csi); break;
	case A('B'): pdf_run_B(csi); break;
	case B('B','*'): pdf_run_Bstar(csi); break;
	case C('B','D','C'): pdf_run_BDC(csi); break;
	case B('B','I'):
		pdf_run_BI(csi, rdb, file);
		/* RJW: "cannot draw inline image" */
		break;
	case C('B','M','C'): pdf_run_BMC(csi); break;
	case B('B','T'): pdf_run_BT(csi); break;
	case B('B','X'): pdf_run_BX(csi); break;
	case B('C','S'): pdf_run_CS(csi, rdb); break;
	case B('D','P'): pdf_run_DP(csi); break;
	case B('D','o'):
		fz_try(ctx)
		{
			pdf_run_Do(csi, rdb);
		}
		fz_catch(ctx)
		{
			fz_warn(ctx, "cannot draw xobject/image");
		}
		break;
	case C('E','M','C'): pdf_run_EMC(csi); break;
	case B('E','T'): pdf_run_ET(csi); break;
	case B('E','X'): pdf_run_EX(csi); break;
	case A('F'): pdf_run_F(csi); break;
	case A('G'): pdf_run_G(csi); break;
	case A('J'): pdf_run_J(csi); break;
	case A('K'): pdf_run_K(csi); break;
	case A('M'): pdf_run_M(csi); break;
	case B('M','P'): pdf_run_MP(csi); break;
	case A('Q'): pdf_run_Q(csi); break;
	case B('R','G'): pdf_run_RG(csi); break;
	case A('S'): pdf_run_S(csi); break;
	case B('S','C'): pdf_run_SC(csi, rdb); break;
	case C('S','C','N'): pdf_run_SC(csi, rdb); break;
	case B('T','*'): pdf_run_Tstar(csi); break;
	case B('T','D'): pdf_run_TD(csi); break;
	case B('T','J'): pdf_run_TJ(csi); break;
	case B('T','L'): pdf_run_TL(csi); break;
	case B('T','c'): pdf_run_Tc(csi); break;
	case B('T','d'): pdf_run_Td(csi); break;
	case B('T','f'):
		fz_try(ctx)
		{
			pdf_run_Tf(csi, rdb);
		}
		fz_catch(ctx)
		{
			fz_warn(ctx, "cannot set font");
		}
		break;
	case B('T','j'): pdf_run_Tj(csi); break;
	case B('T','m'): pdf_run_Tm(csi); break;
	case B('T','r'): pdf_run_Tr(csi); break;
	case B('T','s'): pdf_run_Ts(csi); break;
	case B('T','w'): pdf_run_Tw(csi); break;
	case B('T','z'): pdf_run_Tz(csi); break;
	case A('W'): pdf_run_W(csi); break;
	case B('W','*'): pdf_run_Wstar(csi); break;
	case A('b'): pdf_run_b(csi); break;
	case B('b','*'): pdf_run_bstar(csi); break;
	case A('c'): pdf_run_c(csi); break;
	case B('c','m'): pdf_run_cm(csi); break;
	case B('c','s'): pdf_run_cs(csi, rdb); break;
	case A('d'): pdf_run_d(csi); break;
	case B('d','0'): pdf_run_d0(csi); break;
	case B('d','1'): pdf_run_d1(csi); break;
	case A('f'): pdf_run_f(csi); break;
	case B('f','*'): pdf_run_fstar(csi); break;
	case A('g'): pdf_run_g(csi); break;
	case B('g','s'):
		fz_try(ctx)
		{
			pdf_run_gs(csi, rdb);
		}
		fz_catch(ctx)
		{
			fz_warn(ctx, "cannot set graphics state");
		}
		break;
	case A('h'): pdf_run_h(csi); break;
	case A('i'): pdf_run_i(csi); break;
	case A('j'): pdf_run_j(csi); break;
	case A('k'): pdf_run_k(csi); break;
	case A('l'): pdf_run_l(csi); break;
	case A('m'): pdf_run_m(csi); break;
	case A('n'): pdf_run_n(csi); break;
	case A('q'): pdf_run_q(csi); break;
	case B('r','e'): pdf_run_re(csi); break;
	case B('r','g'): pdf_run_rg(csi); break;
	case B('r','i'): pdf_run_ri(csi); break;
	case A('s'): pdf_run(csi); break;
	case B('s','c'): pdf_run_sc(csi, rdb); break;
	case C('s','c','n'): pdf_run_sc(csi, rdb); break;
	case B('s','h'):
		fz_try(ctx)
		{
			pdf_run_sh(csi, rdb);
		}
		fz_catch(ctx)
		{
			fz_warn(ctx, "cannot draw shading");
		}
		break;
	case A('v'): pdf_run_v(csi); break;
	case A('w'): pdf_run_w(csi); break;
	case A('y'): pdf_run_y(csi); break;
	default:
		if (!csi->xbalance)
			fz_warn(ctx, "unknown keyword: '%s'", buf);
		break;
	}
}

static void
pdf_run_stream(pdf_csi *csi, fz_obj *rdb, fz_stream *file, char *buf, int buflen)
{
	fz_context *ctx = csi->dev->ctx;
	int tok, len, in_array;

	/* make sure we have a clean slate if we come here from flush_text */
	pdf_clear_stack(csi);
	in_array = 0;

	while (1)
	{
		if (csi->top == nelem(csi->stack) - 1)
			fz_throw(ctx, "stack overflow");

		tok = pdf_lex(file, buf, buflen, &len);
		/* RJW: "lexical error in content stream" */

		if (in_array)
		{
			if (tok == PDF_TOK_CLOSE_ARRAY)
			{
				in_array = 0;
			}
			else if (tok == PDF_TOK_INT || tok == PDF_TOK_REAL)
			{
				pdf_gstate *gstate = csi->gstate + csi->gtop;
				pdf_show_space(csi, -fz_atof(buf) * gstate->size * 0.001f);
			}
			else if (tok == PDF_TOK_STRING)
			{
				pdf_show_string(csi, (unsigned char *)buf, len);
			}
			else if (tok == PDF_TOK_KEYWORD)
			{
				if (!strcmp(buf, "Tw") || !strcmp(buf, "Tc"))
					fz_warn(ctx, "ignoring keyword '%s' inside array", buf);
				else
					fz_throw(ctx, "syntax error in array");
			}
			else if (tok == PDF_TOK_EOF)
				return;
			else
				fz_throw(ctx, "syntax error in array");
		}

		else switch (tok)
		{
		case PDF_TOK_ENDSTREAM:
		case PDF_TOK_EOF:
			return;

		case PDF_TOK_OPEN_ARRAY:
			if (!csi->in_text)
			{
				csi->obj = pdf_parse_array(csi->xref, file, buf, buflen);
				/* RJW: "cannot parse array" */
			}
			else
			{
				in_array = 1;
			}
			break;

		case PDF_TOK_OPEN_DICT:
			csi->obj = pdf_parse_dict(csi->xref, file, buf, buflen);
			/* RJW: "cannot parse dictionary" */
			break;

		case PDF_TOK_NAME:
			fz_strlcpy(csi->name, buf, sizeof(csi->name));
			break;

		case PDF_TOK_INT:
			csi->stack[csi->top] = atoi(buf);
			csi->top ++;
			break;

		case PDF_TOK_REAL:
			csi->stack[csi->top] = fz_atof(buf);
			csi->top ++;
			break;

		case PDF_TOK_STRING:
			if (len <= sizeof(csi->string))
			{
				memcpy(csi->string, buf, len);
				csi->string_len = len;
			}
			else
			{
				csi->obj = fz_new_string(ctx, buf, len);
			}
			break;

		case PDF_TOK_KEYWORD:
			pdf_run_keyword(csi, rdb, file, buf);
			/* RJW: "cannot run keyword" */
			pdf_clear_stack(csi);
			break;

		default:
			fz_throw(ctx, "syntax error in content stream");
		}
	}
}

/*
 * Entry points
 */

static void
pdf_run_buffer(pdf_csi *csi, fz_obj *rdb, fz_buffer *contents)
{
	fz_context *ctx = csi->dev->ctx;
	int len = sizeof csi->xref->scratch;
	char * volatile buf = NULL;
	fz_stream * volatile file = NULL;
	int save_in_text;

	fz_try(ctx)
	{
		buf = fz_malloc(ctx, len); /* we must be re-entrant for type3 fonts */
		file = fz_open_buffer(ctx, contents);
		save_in_text = csi->in_text;
		csi->in_text = 0;
		pdf_run_stream(csi, rdb, file, buf, len);
		csi->in_text = save_in_text;
	}
	fz_catch(ctx)
	{
		fz_close(file);
		fz_free(ctx, buf);
		fz_throw(ctx, "cannot parse context stream");
	}
	fz_close(file);
	fz_free(ctx, buf);
}

void
pdf_run_page_with_usage(pdf_xref *xref, pdf_page *page, fz_device *dev, fz_matrix ctm, char *target)
{
	pdf_csi *csi;
	pdf_annot *annot;
	int flags;
	fz_context *ctx = dev->ctx;

	if (page->transparency)
		fz_begin_group(dev, fz_transform_rect(ctm, page->mediabox), 1, 0, 0, 1);

	csi = pdf_new_csi(xref, dev, ctm, target);
	fz_try(ctx)
	{
		pdf_run_buffer(csi, page->resources, page->contents);
	}
	fz_catch(ctx)
	{
		pdf_free_csi(csi);
		fz_throw(ctx, "cannot parse page content stream");
	}
	pdf_free_csi(csi);

	for (annot = page->annots; annot; annot = annot->next)
	{
		flags = fz_to_int(fz_dict_gets(annot->obj, "F"));

		/* TODO: NoZoom and NoRotate */
		if (flags & (1 << 0)) /* Invisible */
			continue;
		if (flags & (1 << 1)) /* Hidden */
			continue;
		if (flags & (1 << 5)) /* NoView */
			continue;

		if (pdf_is_hidden_ocg(ctx, annot->obj, target))
			continue;

		csi = pdf_new_csi(xref, dev, ctm, target);
		fz_try(ctx)
		{
			pdf_run_xobject(csi, page->resources, annot->ap, annot->matrix);
		}
		fz_catch(ctx)
		{
			pdf_free_csi(csi);
			fz_throw(ctx, "cannot parse annotation appearance stream");
		}
		pdf_free_csi(csi);
	}

	if (page->transparency)
		fz_end_group(dev);
}

void
pdf_run_page(pdf_xref *xref, pdf_page *page, fz_device *dev, fz_matrix ctm)
{
	pdf_run_page_with_usage(xref, page, dev, ctm, "View");
}

void
pdf_run_glyph(pdf_xref *xref, fz_obj *resources, fz_buffer *contents, fz_device *dev, fz_matrix ctm)
{
	pdf_csi *csi = pdf_new_csi(xref, dev, ctm, "View");
	fz_context *ctx = xref->ctx;

	fz_try(ctx)
	{
		pdf_run_buffer(csi, resources, contents);
	}
	fz_catch(ctx)
	{
		pdf_free_csi(csi);
		fz_throw(ctx, "cannot parse glyph content stream");
	}
	pdf_free_csi(csi);
}<|MERGE_RESOLUTION|>--- conflicted
+++ resolved
@@ -674,13 +674,9 @@
 	csi->xbalance = 0;
 	csi->in_text = 0;
 
-<<<<<<< HEAD
-	csi->path = fz_new_path(dev->ctx);
-=======
-	csi->path = fz_new_path();
+	csi->path = fz_new_path(xref->ctx);
 	csi->clip = 0;
 	csi->clip_even_odd = 0;
->>>>>>> fd6def85
 
 	csi->text = NULL;
 	csi->tlm = fz_identity;
@@ -1091,21 +1087,12 @@
 
 	/* clip to the bounds */
 
-<<<<<<< HEAD
 	fz_moveto(ctx, csi->path, xobj->bbox.x0, xobj->bbox.y0);
 	fz_lineto(ctx, csi->path, xobj->bbox.x1, xobj->bbox.y0);
 	fz_lineto(ctx, csi->path, xobj->bbox.x1, xobj->bbox.y1);
 	fz_lineto(ctx, csi->path, xobj->bbox.x0, xobj->bbox.y1);
 	fz_closepath(ctx, csi->path);
-	pdf_show_clip(csi, 0);
-=======
-	fz_moveto(csi->path, xobj->bbox.x0, xobj->bbox.y0);
-	fz_lineto(csi->path, xobj->bbox.x1, xobj->bbox.y0);
-	fz_lineto(csi->path, xobj->bbox.x1, xobj->bbox.y1);
-	fz_lineto(csi->path, xobj->bbox.x0, xobj->bbox.y1);
-	fz_closepath(csi->path);
 	csi->clip = 1;
->>>>>>> fd6def85
 	pdf_show_path(csi, 0, 0, 0, 0);
 
 	/* run contents */
