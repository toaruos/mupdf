--- conflicted
+++ resolved
@@ -861,14 +861,10 @@
 	if (ctm->a != 0 && ctm->b == 0 && ctm->c == 0 && ctm->d != 0)
 	{
 		/* Unrotated or X-flip or Y-flip or XY-flip */
-<<<<<<< HEAD
-		scaled = fz_scale_pixmap_gridfit(ctx, image, ctm->e, ctm->f, ctm->a, ctm->d, gridfit);
-=======
 		fz_matrix m = *ctm;
 		if (gridfit)
 			fz_gridfit_matrix(&m);
-		scaled = fz_scale_pixmap(image, m.e, m.f, m.a, m.d);
->>>>>>> fd6def85
+		scaled = fz_scale_pixmap(ctx, image, m.e, m.f, m.a, m.d);
 		if (scaled == NULL)
 			return NULL;
 		ctm->a = scaled->w;
@@ -881,14 +877,10 @@
 	if (ctm->a == 0 && ctm->b != 0 && ctm->c != 0 && ctm->d == 0)
 	{
 		/* Other orthogonal flip/rotation cases */
-<<<<<<< HEAD
-		scaled = fz_scale_pixmap_gridfit(ctx, image, ctm->f, ctm->e, ctm->b, ctm->c, gridfit);
-=======
 		fz_matrix m = *ctm;
 		if (gridfit)
 			fz_gridfit_matrix(&m);
-		scaled = fz_scale_pixmap(image, m.f, m.e, m.b, m.c);
->>>>>>> fd6def85
+		scaled = fz_scale_pixmap(ctx, image, m.f, m.e, m.b, m.c);
 		if (scaled == NULL)
 			return NULL;
 		ctm->b = scaled->w;
