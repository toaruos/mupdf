# GNU Makefile

build ?= debug

OUT ?= build/$(build)
GEN := generated

# --- Variables, Commands, etc... ---

default: all

# Do not specify CFLAGS or LIBS on the make invocation line - specify
# XCFLAGS or XLIBS instead. Make ignores any lines in the makefile that
# set a variable that was set on the command line.
CFLAGS += $(XCFLAGS) -Ifitz -Ipdf -Ixps -Icbz -Iscripts
LIBS += $(XLIBS) -lfreetype -ljbig2dec -ljpeg -lopenjpeg -lz -lm
LIBS_V8 = $(LIBS) $(V8LIBS)

include Makerules
include Makethird

THIRD_LIBS := $(FREETYPE_LIB)
THIRD_LIBS += $(JBIG2DEC_LIB)
THIRD_LIBS += $(JPEG_LIB)
THIRD_LIBS += $(OPENJPEG_LIB)
THIRD_LIBS += $(ZLIB_LIB)

ifeq "$(verbose)" ""
QUIET_AR = @ echo ' ' ' ' AR $@ ;
QUIET_CC = @ echo ' ' ' ' CC $@ ;
QUIET_CXX = @ echo ' ' ' ' CXX $@ ;
QUIET_GEN = @ echo ' ' ' ' GEN $@ ;
QUIET_LINK = @ echo ' ' ' ' LINK $@ ;
QUIET_MKDIR = @ echo ' ' ' ' MKDIR $@ ;
endif

CC_CMD = $(QUIET_CC) $(CC) $(CFLAGS) -o $@ -c $<
CXX_CMD = $(QUIET_CXX) $(CXX) $(CFLAGS) -o $@ -c $<
AR_CMD = $(QUIET_AR) $(AR) cru $@ $^
LINK_CMD = $(QUIET_LINK) $(CC) $(LDFLAGS) -o $@ $^ $(LIBS)
LINK_V8_CMD = $(QUIET_LINK) $(CXX) $(LDFLAGS) -o $@ $^ $(LIBS_V8)
MKDIR_CMD = $(QUIET_MKDIR) mkdir -p $@

# --- Rules ---

FITZ_HDR := fitz/fitz.h fitz/fitz-internal.h
MUPDF_HDR := $(FITZ_HDR) pdf/mupdf.h pdf/mupdf-internal.h
MUXPS_HDR := $(FITZ_HDR) xps/muxps.h xps/muxps-internal.h
MUCBZ_HDR := $(FITZ_HDR) cbz/mucbz.h

$(OUT) $(GEN) :
	$(MKDIR_CMD)

$(OUT)/%.a :
	$(AR_CMD)
	$(RANLIB_CMD)

$(OUT)/% : $(OUT)/%.o
	$(LINK_CMD)

$(OUT)/%.o : fitz/%.c $(FITZ_HDR) | $(OUT)
	$(CC_CMD)
$(OUT)/%.o : draw/%.c $(FITZ_HDR) | $(OUT)
	$(CC_CMD)
$(OUT)/%.o : pdf/%.c $(MUPDF_HDR) | $(OUT)
	$(CC_CMD)
$(OUT)/%.o : pdf/%.cpp $(MUPDF_HDR) | $(OUT)
	$(CXX_CMD)
$(OUT)/%.o : xps/%.c $(MUXPS_HDR) | $(OUT)
	$(CC_CMD)
$(OUT)/%.o : cbz/%.c $(MUCBZ_HDR) | $(OUT)
	$(CC_CMD)
$(OUT)/%.o : apps/%.c fitz/fitz.h pdf/mupdf.h xps/muxps.h cbz/mucbz.h | $(OUT)
	$(CC_CMD)
$(OUT)/%.o : scripts/%.c | $(OUT)
	$(CC_CMD)

.PRECIOUS : $(OUT)/%.o # Keep intermediates from chained rules

# --- Fitz, MuPDF, MuXPS and MuCBZ library ---

FITZ_LIB := $(OUT)/libfitz.a
FITZ_V8_LIB := $(OUT)/libfitzv8.a

FITZ_SRC := $(notdir $(wildcard fitz/*.c draw/*.c))
FITZ_SRC := $(filter-out draw_simple_scale.c, $(FITZ_SRC))
MUPDF_ALL_SRC := $(notdir $(wildcard pdf/*.c))
MUPDF_SRC := $(filter-out pdf_js.c pdf_jsimp_cpp.c, $(MUPDF_ALL_SRC))
MUPDF_V8_SRC := $(filter-out pdf_js_none.c, $(MUPDF_ALL_SRC))
MUPDF_V8_CPP_SRC := $(notdir $(wildcard pdf/*.cpp))
MUXPS_SRC := $(notdir $(wildcard xps/*.c))
MUCBZ_SRC := $(notdir $(wildcard cbz/*.c))

$(FITZ_LIB) : $(addprefix $(OUT)/, $(FITZ_SRC:%.c=%.o))
$(FITZ_LIB) : $(addprefix $(OUT)/, $(MUPDF_SRC:%.c=%.o))
$(FITZ_LIB) : $(addprefix $(OUT)/, $(MUXPS_SRC:%.c=%.o))
$(FITZ_LIB) : $(addprefix $(OUT)/, $(MUCBZ_SRC:%.c=%.o))

$(FITZ_V8_LIB) : $(addprefix $(OUT)/, $(FITZ_SRC:%.c=%.o))
$(FITZ_V8_LIB) : $(addprefix $(OUT)/, $(MUPDF_V8_SRC:%.c=%.o))
$(FITZ_V8_LIB) : $(addprefix $(OUT)/, $(MUPDF_V8_CPP_SRC:%.cpp=%.o))
$(FITZ_V8_LIB) : $(addprefix $(OUT)/, $(MUXPS_SRC:%.c=%.o))
$(FITZ_V8_LIB) : $(addprefix $(OUT)/, $(MUCBZ_SRC:%.c=%.o))

libs: $(FITZ_LIB) $(THIRD_LIBS)
libs_v8: libs $(FITZ_V8_LIB)

# --- Generated CMAP and FONT files ---

CMAPDUMP := $(OUT)/cmapdump
FONTDUMP := $(OUT)/fontdump

CMAP_CNS_SRC := $(wildcard cmaps/cns/*)
CMAP_GB_SRC := $(wildcard cmaps/gb/*)
CMAP_JAPAN_SRC := $(wildcard cmaps/japan/*)
CMAP_KOREA_SRC := $(wildcard cmaps/korea/*)
FONT_BASE14_SRC := $(wildcard fonts/*.cff)
FONT_DROID_SRC := fonts/droid/DroidSans.ttf fonts/droid/DroidSansMono.ttf
FONT_CJK_SRC := fonts/droid/DroidSansFallback.ttf

$(GEN)/cmap_cns.h : $(CMAP_CNS_SRC)
	$(QUIET_GEN) ./$(CMAPDUMP) $@ $(CMAP_CNS_SRC)
$(GEN)/cmap_gb.h : $(CMAP_GB_SRC)
	$(QUIET_GEN) ./$(CMAPDUMP) $@ $(CMAP_GB_SRC)
$(GEN)/cmap_japan.h : $(CMAP_JAPAN_SRC)
	$(QUIET_GEN) ./$(CMAPDUMP) $@ $(CMAP_JAPAN_SRC)
$(GEN)/cmap_korea.h : $(CMAP_KOREA_SRC)
	$(QUIET_GEN) ./$(CMAPDUMP) $@ $(CMAP_KOREA_SRC)

$(GEN)/font_base14.h : $(FONT_BASE14_SRC)
	$(QUIET_GEN) ./$(FONTDUMP) $@ $(FONT_BASE14_SRC)
$(GEN)/font_droid.h : $(FONT_DROID_SRC)
	$(QUIET_GEN) ./$(FONTDUMP) $@ $(FONT_DROID_SRC)
$(GEN)/font_cjk.h : $(FONT_CJK_SRC)
	$(QUIET_GEN) ./$(FONTDUMP) $@ $(FONT_CJK_SRC)

CMAP_HDR := $(addprefix $(GEN)/, cmap_cns.h cmap_gb.h cmap_japan.h cmap_korea.h)
FONT_HDR := $(GEN)/font_base14.h $(GEN)/font_droid.h $(GEN)/font_cjk.h

ifeq "$(CROSSCOMPILE)" ""
$(CMAP_HDR) : $(CMAPDUMP) | $(GEN)
$(FONT_HDR) : $(FONTDUMP) | $(GEN)
endif

generate: $(CMAP_HDR) $(FONT_HDR)

$(OUT)/pdf_cmap_table.o : $(CMAP_HDR)
$(OUT)/pdf_fontfile.o : $(FONT_HDR)
$(OUT)/cmapdump.o : pdf/pdf_cmap.c pdf/pdf_cmap_parse.c

# --- Tools and Apps ---

MUDRAW := $(addprefix $(OUT)/, mudraw)
$(MUDRAW) : $(FITZ_LIB) $(THIRD_LIBS)

MUBUSY := $(addprefix $(OUT)/, mubusy)
$(MUBUSY) : $(addprefix $(OUT)/, mupdfclean.o mupdfextract.o mupdfinfo.o mupdfposter.o mupdfshow.o) $(FITZ_LIB) $(THIRD_LIBS)

ifeq "$(NOX11)" ""
MUVIEW := $(OUT)/mupdf
$(MUVIEW) : $(FITZ_LIB) $(THIRD_LIBS)
$(MUVIEW) : $(addprefix $(OUT)/, x11_main.o x11_image.o pdfapp.o)
	$(LINK_CMD) $(X11_LIBS)

MUVIEW_V8 := $(OUT)/mupdf-v8
$(MUVIEW_V8) : $(FITZ_V8_LIB) $(THIRD_LIBS)
$(MUVIEW_V8) : $(addprefix $(OUT)/, x11_main.o x11_image.o pdfapp.o)
	$(LINK_V8_CMD) $(X11_LIBS)
endif

MUJSTEST_V8 := $(OUT)/mujstest-v8
$(MUJSTEST_V8) : $(FITZ_V8_LIB) $(THIRD_LIBS)
$(MUJSTEST_V8) : $(addprefix $(OUT)/, jstest_main.o pdfapp.o)
	$(LINK_V8_CMD)

ifeq "$(V8_PRESENT)" "1"
JSTARGETS := $(MUJSTEST_V8) $(FITZ_V8_LIB) $(MUVIEW_V8)
else
JSTARGETS :=
endif

# --- Format man pages ---

%.txt: %.1
	nroff -man $< | col -b | expand > $@

MAN_FILES := $(wildcard apps/man/*.1)
TXT_FILES := $(MAN_FILES:%.1=%.txt)

catman: $(TXT_FILES)

# --- Install ---

prefix ?= /usr/local
bindir ?= $(prefix)/bin
libdir ?= $(prefix)/lib
incdir ?= $(prefix)/include
mandir ?= $(prefix)/share/man

install: $(FITZ_LIB) $(MUVIEW) $(MUDRAW) $(MUBUSY)
	install -d $(bindir) $(libdir) $(incdir) $(mandir)/man1
	install $(FITZ_LIB) $(libdir)
	install fitz/memento.h fitz/fitz.h pdf/mupdf.h xps/muxps.h cbz/mucbz.h $(incdir)
	install $(MUVIEW) $(MUDRAW) $(MUBUSY) $(bindir)
	install $(wildcard apps/man/*.1) $(mandir)/man1

# --- Clean and Default ---

<<<<<<< HEAD
all: all-nojs $(JSTARGETS)

all-nojs: $(THIRD_LIBS) $(FITZ_LIB) $(MUVIEW) $(MUDRAW) $(MUBUSY)
=======
all: all-nojs

all-nojs: $(THIRD_LIBS) $(FITZ_LIB) $(MUVIEW) $(MUDRAW) $(MUBUSY)

third: $(THIRD_LIBS)
>>>>>>> 15fc25b0

clean:
	rm -rf $(OUT)
nuke:
	rm -rf build/* $(GEN)

.PHONY: all clean nuke install<|MERGE_RESOLUTION|>--- conflicted
+++ resolved
@@ -206,17 +206,11 @@
 
 # --- Clean and Default ---
 
-<<<<<<< HEAD
 all: all-nojs $(JSTARGETS)
 
 all-nojs: $(THIRD_LIBS) $(FITZ_LIB) $(MUVIEW) $(MUDRAW) $(MUBUSY)
-=======
-all: all-nojs
-
-all-nojs: $(THIRD_LIBS) $(FITZ_LIB) $(MUVIEW) $(MUDRAW) $(MUBUSY)
 
 third: $(THIRD_LIBS)
->>>>>>> 15fc25b0
 
 clean:
 	rm -rf $(OUT)
