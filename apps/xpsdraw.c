--- conflicted
+++ resolved
@@ -279,9 +279,9 @@
 	}
 }
 
-static void drawoutline(xps_context *ctx)
-{
-	fz_outline *outline = xps_load_outline(ctx);
+static void drawoutline(xps_document *doc)
+{
+	fz_outline *outline = xps_load_outline(doc);
 	if (showoutline > 1)
 		fz_debug_outline_xml(outline, 0);
 	else
@@ -370,23 +370,16 @@
 		if (showxml)
 			printf("<document name=\"%s\">\n", filename);
 
-<<<<<<< HEAD
-		if (fz_optind == argc || !isrange(argv[fz_optind]))
-			drawrange(doc, "1-");
-		if (fz_optind < argc && isrange(argv[fz_optind]))
-			drawrange(doc, argv[fz_optind++]);
-=======
 		if (showoutline)
-			drawoutline(ctx);
+			drawoutline(doc);
 
 		if (showtext || showxml || showtime || showmd5 || output)
 		{
 			if (fz_optind == argc || !isrange(argv[fz_optind]))
-				drawrange(ctx, "1-");
+				drawrange(doc, "1-");
 			if (fz_optind < argc && isrange(argv[fz_optind]))
-				drawrange(ctx, argv[fz_optind++]);
-		}
->>>>>>> fd6def85
+				drawrange(doc, argv[fz_optind++]);
+		}
 
 		if (showxml)
 			printf("</document>\n");
