#include "fitz-internal.h"

fz_buffer *
fz_new_buffer(fz_context *ctx, int size)
{
	fz_buffer *b;

	size = size > 1 ? size : 16;

	b = fz_malloc_struct(ctx, fz_buffer);
	b->refs = 1;
	fz_try(ctx)
	{
		b->data = fz_malloc(ctx, size);
	}
	fz_catch(ctx)
	{
		fz_free(ctx, b);
		fz_rethrow(ctx);
	}
	b->cap = size;
	b->len = 0;
	b->unused_bits = 0;

	return b;
}

fz_buffer *
fz_keep_buffer(fz_context *ctx, fz_buffer *buf)
{
	if (buf)
	{
		if (buf->refs == 1 && buf->cap > buf->len+1)
			fz_resize_buffer(ctx, buf, buf->len);
		buf->refs ++;
	}

	return buf;
}

void
fz_drop_buffer(fz_context *ctx, fz_buffer *buf)
{
	if (!buf)
		return;
	if (--buf->refs == 0)
	{
		fz_free(ctx, buf->data);
		fz_free(ctx, buf);
	}
}

void
fz_resize_buffer(fz_context *ctx, fz_buffer *buf, int size)
{
	buf->data = fz_resize_array(ctx, buf->data, size, 1);
	buf->cap = size;
	if (buf->len > buf->cap)
		buf->len = buf->cap;
}

void
fz_grow_buffer(fz_context *ctx, fz_buffer *buf)
{
	fz_resize_buffer(ctx, buf, (buf->cap * 3) / 2);
}

static void
fz_ensure_buffer(fz_context *ctx, fz_buffer *buf, int min)
{
	int newsize = buf->cap;
	while (newsize < min)
	{
		newsize = (newsize * 3) / 2;
	}
	fz_resize_buffer(ctx, buf, newsize);
}

void
fz_trim_buffer(fz_context *ctx, fz_buffer *buf)
{
	if (buf->cap > buf->len+1)
		fz_resize_buffer(ctx, buf, buf->len);
}

int
fz_buffer_storage(fz_context *ctx, fz_buffer *buf, unsigned char **datap)
{
	if (datap)
		*datap = (buf ? buf->data : NULL);
	return (buf ? buf->len : 0);
}

void
fz_buffer_cat(fz_context *ctx, fz_buffer *buf, fz_buffer *extra)
{
	if (buf->cap - buf->len < extra->len)
	{
		buf->data = fz_resize_array(ctx, buf->data, buf->len + extra->len, 1);
		buf->cap = buf->len + extra->len;
	}

	memcpy(buf->data + buf->len, extra->data, extra->len);
	buf->len += extra->len;
}

void fz_write_buffer(fz_context *ctx, fz_buffer *buf, unsigned char *data, int len)
{
	if (buf->len + len > buf->cap)
		fz_ensure_buffer(ctx, buf, buf->len + len);
	memcpy(buf->data + buf->len, data, len);
	buf->len += len;
	buf->unused_bits = 0;
}

void fz_write_buffer_byte(fz_context *ctx, fz_buffer *buf, int val)
{
	if (buf->len > buf->cap)
		fz_grow_buffer(ctx, buf);
	buf->data[buf->len++] = val;
	buf->unused_bits = 0;
}

void fz_write_buffer_bits(fz_context *ctx, fz_buffer *buf, int val, int bits)
{
	int shift;

	/* Throughout this code, the invariant is that we need to write the
	 * bottom 'bits' bits of 'val' into the stream. On entry we assume
	 * that val & ((1<<bits)-1) == val, but we do not rely on this after
	 * having written the first partial byte. */

	if (bits == 0)
		return;

	/* buf->len always covers all the bits in the buffer, including
	 * any unused ones in the last byte, which will always be 0.
	 * buf->unused_bits = the number of unused bits in the last byte.
	 */

	/* Find the amount we need to shift val up by so that it will be in
	 * the correct position to be inserted into any existing data byte. */
	shift = (buf->unused_bits - bits);

	/* Extend the buffer as required before we start; that way we never
	 * fail part way during writing. If shift < 0, then we'll need -shift
	 * more bits. */
	if (shift < 0)
	{
		int extra = (7-shift)>>3; /* Round up to bytes */
		fz_ensure_buffer(ctx, buf, buf->len + extra);
	}

	/* Write any bits that will fit into the existing byte */
	if (buf->unused_bits)
	{
		buf->data[buf->len-1] |= (shift >= 0 ? (((unsigned int)val)<<shift) : (((unsigned int)val)>>-shift));
		if (shift >= 0)
		{
			/* If we were shifting up, we're done. */
			buf->unused_bits -= bits;
			return;
		}
		/* The number of bits left to write is the number that didn't
		 * fit in this first byte. */
		bits = -shift;
	}

	/* Write any whole bytes */
	while (bits >= 8)
	{
		bits -= 8;
		buf->data[buf->len++] = val>>bits;
	}

	/* Write trailing bits (with 0's in unused bits) */
	if (bits > 0)
	{
		bits = 8-bits;
		buf->data[buf->len++] = val<<bits;
	}
	buf->unused_bits = bits;
}

void fz_write_buffer_pad(fz_context *ctx, fz_buffer *buf)
{
	buf->unused_bits = 0;
}

void
fz_buffer_printf(fz_context *ctx, fz_buffer *buffer, const char *fmt, ...)
{
	va_list args;
	va_start(args, fmt);

	/* Caller guarantees not to generate more than 256 bytes per call */
	while(buffer->cap - buffer->len < 256)
		fz_grow_buffer(ctx, buffer);

<<<<<<< HEAD
	buffer->len += vsprintf((char*)buffer->data + buffer->len, fmt, args);
=======
	buffer->len += vsprintf((char *)buffer->data + buffer->len, fmt, args);
>>>>>>> 15fc25b0

	va_end(args);
}

<<<<<<< HEAD
void
fz_buffer_cat_pdf_string(fz_context *ctx, fz_buffer *buffer, const char *text)
{
	int len = 2;
	const char *s = text;
	char *d;
	char c;

	while ((c = *s++) != 0)
	{
		switch (c)
		{
		case '\n':
		case '\r':
		case '\t':
		case '\b':
		case '\f':
		case '(':
		case ')':
		case '\\':
			len++;
			break;
		}
		len++;
	}

	while(buffer->cap - buffer->len < len)
		fz_grow_buffer(ctx, buffer);

	s = text;
	d = (char *)buffer->data + buffer->len;
	*d++ = '(';
	while ((c = *s++) != 0)
	{
		switch (c)
		{
		case '\n':
			*d++ = '\\';
			*d++ = 'n';
			break;
		case '\r':
			*d++ = '\\';
			*d++ = 'r';
			break;
		case '\t':
			*d++ = '\\';
			*d++ = 't';
			break;
		case '\b':
			*d++ = '\\';
			*d++ = 'b';
			break;
		case '\f':
			*d++ = '\\';
			*d++ = 'f';
			break;
		case '(':
			*d++ = '\\';
			*d++ = '(';
			break;
		case ')':
			*d++ = '\\';
			*d++ = ')';
			break;
		case '\\':
			*d++ = '\\';
			*d++ = '\\';
			break;
		default:
			*d++ = c;
		}
	}
	*d++ = ')';
	buffer->len += len;
}
=======
#ifdef TEST_BUFFER_WRITE

#define TEST_LEN 1024

void
fz_test_buffer_write(fz_context *ctx)
{
	fz_buffer *master = fz_new_buffer(ctx, TEST_LEN);
	fz_buffer *copy = fz_new_buffer(ctx, TEST_LEN);
	fz_stream *stm;
	int i, j, k;

	/* Make us a dummy buffer */
	for (i = 0; i < TEST_LEN; i++)
	{
		master->data[i] = rand();
	}
	master->len = TEST_LEN;

	/* Now copy that buffer several times, checking it for validity */
	stm = fz_open_buffer(ctx, master);
	for (i = 0; i < 256; i++)
	{
		memset(copy->data, i, TEST_LEN);
		copy->len = 0;
		j = TEST_LEN * 8;
		do
		{
			k = (rand() & 31)+1;
			if (k > j)
				k = j;
			fz_write_buffer_bits(ctx, copy, fz_read_bits(stm, k), k);
			j -= k;
		}
		while (j);

		if (memcmp(copy->data, master->data, TEST_LEN) != 0)
			fprintf(stderr, "Copied buffer is different!\n");
		fz_seek(stm, 0, 0);
	}
	fz_close(stm);
	fz_drop_buffer(ctx, master);
	fz_drop_buffer(ctx, copy);
}
#endif
>>>>>>> 15fc25b0
<|MERGE_RESOLUTION|>--- conflicted
+++ resolved
@@ -197,16 +197,11 @@
 	while(buffer->cap - buffer->len < 256)
 		fz_grow_buffer(ctx, buffer);
 
-<<<<<<< HEAD
-	buffer->len += vsprintf((char*)buffer->data + buffer->len, fmt, args);
-=======
 	buffer->len += vsprintf((char *)buffer->data + buffer->len, fmt, args);
->>>>>>> 15fc25b0
 
 	va_end(args);
 }
 
-<<<<<<< HEAD
 void
 fz_buffer_cat_pdf_string(fz_context *ctx, fz_buffer *buffer, const char *text)
 {
@@ -282,7 +277,7 @@
 	*d++ = ')';
 	buffer->len += len;
 }
-=======
+
 #ifdef TEST_BUFFER_WRITE
 
 #define TEST_LEN 1024
@@ -327,5 +322,4 @@
 	fz_drop_buffer(ctx, master);
 	fz_drop_buffer(ctx, copy);
 }
-#endif
->>>>>>> 15fc25b0
+#endif