--- conflicted
+++ resolved
@@ -130,17 +130,16 @@
 	return FZ_META_UNKNOWN_KEY;
 }
 
-<<<<<<< HEAD
 fz_interactive *fz_interact(fz_document *doc)
 {
 	if (doc && doc->interact)
 		return doc->interact(doc);
 	return NULL;
-=======
+}
+
 void
 fz_write(fz_document *doc, char *filename, fz_write_options *opts)
 {
 	if (doc && doc->write)
 		doc->write(doc, filename, opts);
->>>>>>> d9982f81
 }